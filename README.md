--- conflicted
+++ resolved
@@ -28,37 +28,24 @@
 import torch
 import spherical_inr as sph 
 
-<<<<<<< HEAD
+
 # Parameters for HerglotzNet
 input_dim = 2         # must be 1 or 2 for HerglotzNet
 output_dim = 8
 num_atoms = 16
 mlp_sizes = 3*[32]  # hidden layer sizes
-=======
-# Parameters for the HerglotzNet
-input_dim = 3
-num_atoms = 16
-hidden_layers = 2
-hidden_features = 32
-output_features = 8
->>>>>>> 20607320
 omega0 = 1.0
 unit_sphere = True
 seed = 42
 
 # Instantiate the network
 model = sph.HerglotzNet(
-<<<<<<< HEAD
     input_dim=input_dim,
     output_dim=output_dim,
-=======
-    input_dim = input_dim
->>>>>>> 20607320
     num_atoms=num_atoms,
     mlp_sizes=mlp_sizes,
     bias=True,
     omega0=omega0,
-<<<<<<< HEAD
     seed=seed
 )
 
@@ -84,10 +71,6 @@
     bias=True,
     omega0=1.0,
     seed=42
-=======
-    seed=seed,
-    unit_sphere = unit_sphere
->>>>>>> 20607320
 )
 
 # Example model using the positional encoding
