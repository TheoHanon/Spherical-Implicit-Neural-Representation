--- conflicted
+++ resolved
@@ -4,13 +4,7 @@
 
 [project]
 name = "spherical_inr"
-<<<<<<< HEAD
-
 version = "0.3.15"
-
-=======
-version = "0.3.15"
->>>>>>> e539c4b0
 description = "A package for spherical positional encoding"
 readme = "README.md"
 requires-python = ">=3.6"
